# Sliding Sheet

A widget that can be dragged and scrolled in a single gesture and snapped to a list of extents.

<a href="https://github.com/BendixMa/sliding-sheet/blob/master/example/lib/main.dart">
  <img width="205px" alt="Example of a SlidingSheet" src="https://raw.githubusercontent.com/BendixMa/sliding-sheet/master/assets/example.gif"/>
</a>

Click [here](https://github.com/BendixMa/sliding-sheet/blob/master/example/lib/main.dart) to view the full example.

## Installing

Add it to your `pubspec.yaml` file:
```yaml
dependencies:
<<<<<<< HEAD
  sliding_sheet: ^0.3.3
=======
  sliding_sheet: ^0.3.4
>>>>>>> a51c9f1c
```
Install packages from the command line
```
flutter packages get
```

If you like this package, consider giving it a star on [GitHub](https://github.com/BendixMa/sliding-sheet) and a like on [pub.dev](https://pub.dev/packages/sliding_sheet) :heart:

## Usage

There are two ways in which you can use a `SlidingSheet`: either as a permanent (or persistent) `Widget` in your
widget tree or as a `BottomSheetDialog`. 

### As a Widget

This method can be used to show the `SlidingSheet` permanently (usually above your other widget) as shown in the example.

```dart
@override
Widget build(BuildContext context) {
  return Scaffold(
    backgroundColor: Colors.grey.shade200,
    appBar: AppBar(
      title: Text('Simple Example'),
    ),
    body: SlidingSheet(
      elevation: 8,
      cornerRadius: 16,
      snapSpec: const SnapSpec(
        // Enable snapping. This is true by default.
        snap: true,
        // Set custom snapping points.
        snappings: [0.4, 0.7, 1.0],
        // Define to what the snappings relate to. In this case, 
        // the total available space that the sheet can expand to.
        positioning: SnapPositioning.relativeToAvailableSpace,
      ),
      // The body widget will be displayed under the SlidingSheet
      // and a parallax effect can be applied to it.
      body: Center(
        child: Text('This widget is below the SlidingSheet'),
      ),
      builder: (context, state) {
        // This is the content of the sheet that will get
        // scrolled, if the content is bigger than the available
        // height of the sheet.
        return Container(
          height: 500,
          child: Center(
            child: Text('This is the content of the sheet'),
          ),
        );
      },
    ),
  );
}
```

#### Result:
<img width="205px" alt="Example" src="https://raw.githubusercontent.com/BendixMa/sliding-sheet/master/assets/usage_example.gif" href/>

### As a BottomSheetDialog

This method can be used to show a `SlidingSheet` as a `BottomSheetDialog` by calling the `showSlidingBottomSheet` function and returning and instance of `SlidingSheetDialog`.

```dart
void showAsBottomSheet() async {
  final result = await showSlidingBottomSheet(
    context,
    builder: (context) {
      return SlidingSheetDialog(
        elevation: 8,
        cornerRadius: 16,
        snapSpec: const SnapSpec(
          snap: true,
          snappings: [0.4, 0.7, 1.0],
          positioning: SnapPositioning.relativeToAvailableSpace,
        ),
        builder: (context, state) {
          return Container(
            height: 400,
            child: Center(
              child: Material(
                child: InkWell(
                  onTap: () => Navigator.pop(context, 'This is the result.'),
                  child: Padding(
                    padding: const EdgeInsets.all(16),
                    child: Text(
                      'This is the content of the sheet',
                      style: Theme.of(context).textTheme.body1,
                    ),
                  ),
                ),
              ),
            ),
          );
        },
      );
    }
  );

  print(result); // This is the result.
}
```
#### Result:
<img width="205px" alt="Example" src="https://raw.githubusercontent.com/BendixMa/sliding-sheet/master/assets/usage_example_bottom_sheet.gif"/>

### Snapping

A `SlidingSheet` can snap to multiple extents or to no at all. You can customize the snapping behavior by
passing an instance of `SnapSpec` to the `SlidingSheet`.

 Parameter | Description 
--- | ---
snap | If true, the `SlidingSheet` will snap to the provided `snappings`. If false, the `SlidingSheet` will slide from minExtent to maxExtent and then begin to scroll, if the content is bigger than the available height.
snappings | The extents that the `SlidingSheet` will snap to, when the user ends a drag interaction. The minimum and maximum values will represent the bounds in which the `SlidingSheet` will slide until it reaches the maximum from which on it will scroll.
positioning | Can be set to one of these three values: `SnapPositioning.relativeToAvailableSpace` - Positions the snaps relative to total available height that the `SlidingSheet` can expand to. All values must be between 0 and 1. E.g. a snap of `0.5` in a `Scaffold` without an `AppBar` would mean that the snap would be positioned at 40% of the screen height, irrespective of the height of the `SlidingSheet`. `SnapPositioning.relativeToSheetHeight` - Positions the snaps relative to the total height of the sheet. All values must be between 0 and 1. E.g. a snap of `0.5` and a total sheet size of 300 pixels would mean the snap would be positioned at a 150 pixel offset from the bottom. `SnapPositioning.pixelOffset` - Positions the snaps at a fixed pixel offset. `double.infinity` can be used to refer to the total available space without having to compute it yourself.
onSnap | A callback function that gets invoked when the `SlidingSheet` snaps to an extent.

<p float="left">
  <img width="205px" alt="SnapPositioning.relativeToAvailableSpace with a snap of 0.5" src="https://raw.githubusercontent.com/BendixMa/sliding-sheet/master/assets/example_snapping_relativeToAvailableSpace.png"/>
  <img width="205px" alt="SnapPositioning.relativeToSheetHeight with a snap of 0.5" src="https://raw.githubusercontent.com/BendixMa/sliding-sheet/master/assets/example_snapping_relativeToSheetHeight.png"/>
  <img width="205px" alt="SnapPositioning.pixelOffset with a snap of 100" src="https://raw.githubusercontent.com/BendixMa/sliding-sheet/master/assets/example_snapping_pixelOffset.png"/>
</p>

There are also some prebuild snaps you can facilitate to snap for example to headers or footers as shown in the example.

 Snap | Description 
--- | ---
SnapSpec.headerFooterSnap | The snap extent that makes header and footer fully visible without account for vertical padding on the `SlidingSheet`.
SnapSpec.headerSnap | The snap extent that makes the header fully visible without account for top padding on the `SlidingSheet`.
SnapSpec.footerSnap | The snap extent that makes the footer fully visible without account for bottom padding on the `SlidingSheet`.
SnapSpec.expanded | The snap extent that expands the whole `SlidingSheet`.

### SheetController

The `SheetController` can be used to change the state of a `SlidingSheet` manually, simply passing an instance of `SheetController` to a `SlidingSheet`. Note that the methods can only be used after the `SlidingSheet` has been rendered, however calling them before wont throw an exception.

Note that you can also use the static `SheetController.of(context)` method to obtain an instance of the `SheetController` of the closest `SlidingSheet`. This also works if you didn't assign a `SheetController` explicitly on the `SlidingSheet`.

 Method | Description 
--- | ---
`expand()` | Expands the `SlidingSheet` to the maximum extent.
`collapse()` | Collapses the `SlidingSheet` to the minimum extent.
`snapToExtent()` | Snaps the `SlidingSheet` to an arbitrary extent. The extent will be clamped to the minimum and maximum extent. If the scroll offset is > 0, the `SlidingSheet` will first scroll to the top and then slide to the extent.
`scrollTo()` | Scrolls the `SlidingSheet` to the given offset. If the `SlidingSheet` is not yet at its maximum extent, it will first snap to the maximum extent and then scroll to the given offset.
`rebuild()` | Calls all builders of the `SlidingSheet` to rebuild their children. This method can be used to reflect changes in the `SlidingSheet`s children without calling `setState(() {});` on the parent widget to improve performance.
`show()` | Visually shows the `SlidingSheet` if it was previously hidden. Note that calling this method wont have an effect for `SlidingSheetDialogs`.
`hide()` | Visually hides the `SlidingSheet` until you call `show()` again. Note that calling this method wont have an effect for `SlidingSheetDialogs`.

### Headers and Footers

Headers and footers are UI elements of a `SlidingSheet` that will be displayed at the top or bottom of a `SlidingSheet` respectively and will not get scrolled. The scrollable content will then live in between the header and the footer if specified. Delegating the touch events to the `SlidingSheet` is done for you. Example:

```dart
@override
Widget build(BuildContext context) {
  return Scaffold(
    backgroundColor: Colors.grey.shade200,
    appBar: AppBar(
      title: Text('Simple Example'),
    ),
    body: Stack(
      children: <Widget>[
        SlidingSheet(
          elevation: 8,
          cornerRadius: 16,
          snapSpec: const SnapSpec(
            snap: true,
            snappings: [112, 400, double.infinity],
            positioning: SnapPositioning.pixelOffset,
          ),
          builder: (context, state) {
            return Container(
              height: 500,
              child: Center(
                child: Text(
                  'This is the content of the sheet',
                  style: Theme.of(context).textTheme.body1,
                ),
              ),
            );
          },
          headerBuilder: (context, state) {
            return Container(
              height: 56,
              width: double.infinity,
              color: Colors.green,
              alignment: Alignment.center,
              child: Text(
                'This is the header',
                style: Theme.of(context).textTheme.body1.copyWith(color: Colors.white),
              ),
            );
          },
          footerBuilder: (context, state) {
            return Container(
              height: 56,
              width: double.infinity,
              color: Colors.yellow,
              alignment: Alignment.center,
              child: Text(
                'This is the footer',
                style: Theme.of(context).textTheme.body1.copyWith(color: Colors.black),
              ),
            );
          },
        ),
      ],
    ),
  );
}
```
#### Result:
<img width="205px" alt="Simple header/footer example" src="https://raw.githubusercontent.com/BendixMa/sliding-sheet/master/assets/example_header_footer.gif"/>

### ListViews and Columns

The children of a `SlidingSheet` are not allowed to have an inifinite (unbounded) height. Therefore when using a `ListView`, make sure to set `shrinkWrap` to `true` and `physics` to `NeverScrollableScrollPhysics`. Similarly when using a `Column` as a child of a `SlidingSheet`, make sure to set the `mainAxisSize` to `MainAxisSize.min`.

### Reflecting changes

To improve performace, the children of a `SlidingSheet` are not rebuild when it slides or gets scrolled. You can however pass a callback function to the `listener` parameter of a `SlidingSheet`, that gets called with the current `SheetState` whenever the `SlidingSheet` slides or gets scrolled. You can then rebuild your UI by calling `setState(() {})`, `(instance of SheetController).rebuild()` or by a different state management solution to rebuild the sheet. When using the `SlidingSheet` as a `bottomSheetDialog` you can also use `(instance of SheetController).rebuild()` to rebuild the sheet.

The example for instance decreases the corner radius of the `SlidingSheet` as it gets dragged to the top and increases the headers top padding by the status bar height. Because this is a common behavior among Material Bottom Sheets, `SlidingSheet` supports this out of the box, which can be achieved by setting the `addTopViewPaddingOnFullscreen` parameter to `true` and the `cornerRadiusOnFullscreen` to `0`.

<img width="205px" alt="Example on how to reflect changes in the SlidingSheet" src="https://raw.githubusercontent.com/BendixMa/sliding-sheet/master/assets/example_reflecting_changes.gif"/><|MERGE_RESOLUTION|>--- conflicted
+++ resolved
@@ -13,11 +13,7 @@
 Add it to your `pubspec.yaml` file:
 ```yaml
 dependencies:
-<<<<<<< HEAD
-  sliding_sheet: ^0.3.3
-=======
   sliding_sheet: ^0.3.4
->>>>>>> a51c9f1c
 ```
 Install packages from the command line
 ```
