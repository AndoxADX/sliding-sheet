name: sliding_sheet
description: A widget that can be dragged and scrolled in a single gesture and snapped to a list of extents.
<<<<<<< HEAD
version: 0.3.3
=======
version: 0.3.4
>>>>>>> a51c9f1c
homepage: https://github.com/BendixMa/sliding-sheet

environment:
  sdk: ">=2.2.2 <3.0.0"

dependencies:
  flutter:
    sdk: flutter

dev_dependencies:
  flutter_test:
    sdk: flutter

flutter:<|MERGE_RESOLUTION|>--- conflicted
+++ resolved
@@ -1,10 +1,6 @@
 name: sliding_sheet
 description: A widget that can be dragged and scrolled in a single gesture and snapped to a list of extents.
-<<<<<<< HEAD
-version: 0.3.3
-=======
 version: 0.3.4
->>>>>>> a51c9f1c
 homepage: https://github.com/BendixMa/sliding-sheet
 
 environment:
