--- conflicted
+++ resolved
@@ -1,10 +1,6 @@
 name: sliding_sheet
 description: A widget that can be dragged and scrolled in a single gesture and snapped to a list of extents.
-<<<<<<< HEAD
-version: 0.3.4
-=======
 version: 0.3.5
->>>>>>> 68f957e3
 homepage: https://github.com/bnxm/sliding-sheet
 
 environment:
