--- conflicted
+++ resolved
@@ -1,11 +1,7 @@
-<<<<<<< HEAD
-### 0.3.0 - 0.3.1
-=======
 ### 0.3.1 - 0.3.2
 - Various bug fixes and performance improvements.
 
 ## 0.3.0
->>>>>>> d67c97a0
 - added `isDismissable` option for the `SlidingSheetDialog`
 - changed the `closeSheetOnBackButtonPressed` field to `closeOnBackButtonPressed`
 - added `body` and `parallaxSpec` field for the `SlidingSheet`
